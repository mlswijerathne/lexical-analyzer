<<<<<<< HEAD
import { useState } from "react";
import EditorPane from "./components/EditorPanel";
import ResultsPanel from "./components/ResultsPanel";
import SidebarStats from "./components/SidebarStats";
import HistoryPanel from "./components/HistoryPanel";
import WelcomeSection from "./components/WelcomeSection";
import Button from "./components/Button";
import { ClockIcon } from "@heroicons/react/24/solid";
import { addToHistory, type HistorySummary } from "./utils/history";
import { generatePdf } from "./components/PdfExporter";
import { createToken, Lexer, CstParser, type IToken } from "chevrotain";
import { cstToSimplifiedIndentedLines } from "./utils/mermaidTree";
=======
import { useState } from 'react';
import EditorPane from './components/EditorPanel';
import ResultsPanel from './components/ResultsPanel';
import SidebarStats from './components/SidebarStats';
import HistoryPanel from './components/HistoryPanel';
import WelcomeSection from './components/WelcomeSection';
import Button from './components/Button';
import Footer from './components/Footer';
import { ClockIcon} from '@heroicons/react/24/solid';
import { addToHistory, type HistorySummary } from './utils/history';
import { generatePdf } from './components/PdfExporter';
import { createToken, Lexer, CstParser, type IToken } from 'chevrotain';
>>>>>>> ed95a0da


// -------------------- Define Tokens --------------------
const WhiteSpace = createToken({
  name: "WhiteSpace",
  pattern: /\s+/,
  group: Lexer.SKIPPED,
});
const Plus = createToken({ name: "Plus", pattern: /\+/ });
const Minus = createToken({ name: "Minus", pattern: /-/ });
const Multiply = createToken({ name: "Multiply", pattern: /\*/ });
const Divide = createToken({ name: "Divide", pattern: /\// });
const Equals = createToken({ name: "Equals", pattern: /=/ });
const LParen = createToken({ name: "LParen", pattern: /\(/ });
const RParen = createToken({ name: "RParen", pattern: /\)/ });
const NumberLiteral = createToken({
  name: "NumberLiteral",
  pattern: /[0-9]+(?:\.[0-9]+)?/,
});
const Identifier = createToken({
  name: "Identifier",
  pattern: /[a-zA-Z][a-zA-Z0-9]*/,
});

const allTokens = [
  WhiteSpace,
  Plus,
  Minus,
  Multiply,
  Divide,
  Equals,
  LParen,
  RParen,
  NumberLiteral,
  Identifier,
];
const ExpressionLexer = new Lexer(allTokens, { positionTracking: "full" });

// -------------------- Parser (CST) --------------------

// -------------------- Types --------------------
type SymbolRow = {
  id: number;
  lexeme: string;
  type: string;
  line: number;
  column: number;
  length: number;
  scope: string;
};

type ParseError = {
  message?: string;
  line?: number;
  column?: number;
  type?: "lexical" | "syntactic" | "runtime";
  symbol?: string;
};

type AnalysisResult = {
  lexResult: { tokens: IToken[]; errors: unknown[] };
  symbolTable: SymbolRow[];
  cst: unknown;
  parseErrors: ParseError[];
  treeLines: string[];
  isValid: boolean;
  errorType: "lexical" | "syntactic" | "runtime" | null;
  input?: string;
  line?: number;
};

// History types removed per request

// -------------------- Utilities --------------------
function buildSymbolTable(tokenVector: IToken[]): SymbolRow[] {
  const table = new Map<string, SymbolRow>();
  let id = 1;
  for (const t of tokenVector) {
    if (
      t.tokenType.name === "NumberLiteral" ||
      t.tokenType.name === "Identifier"
    ) {
      const key = t.image;
      if (!table.has(key)) {
        table.set(key, {
          id: id++,
          lexeme: key,
          type: t.tokenType.name,
          line: t.startLine || 1,
          column: t.startColumn || 1,
          length: key.length,
          scope: "global",
        });
      }
    }
  }
  return Array.from(table.values());
}

function processMultilineInput(input: string): AnalysisResult[] {
  const lines = input.split("\n").filter((line) => line.trim());
  const results: AnalysisResult[] = [];

  lines.forEach((line, index) => {
    if (line.trim()) {
      const lineResult = analyzeExpression(line.trim());
      results.push({
        line: index + 1,
        input: line.trim(),
        ...lineResult,
      });
    }
  });

  return results;
}

function analyzeExpression(input: string): AnalysisResult {
  try {
    // Clear previous parser state
    parserInstance.reset();

    // Pre-analysis for better error detection
    const preAnalysisErrors = preAnalyzeInput(input);

    // Tokenize
    const lexResult = ExpressionLexer.tokenize(input);

    if (lexResult.errors.length > 0) {
      return {
        lexResult: { tokens: lexResult.tokens, errors: lexResult.errors },
        symbolTable: [],
        cst: null,
        parseErrors: (lexResult.errors as unknown[]).map((e) => ({
          message: (e as any)?.message,
          line: (e as any)?.line || 1,
          column: (e as any)?.column || 1,
          type: "lexical",
          symbol: (e as any)?.column ? input[(e as any).column - 1] : undefined,
        })) as ParseError[],
        treeLines: [],
        isValid: false,
        errorType: "lexical",
      };
    }

    // Build symbol table
    const symbolTable = buildSymbolTable(lexResult.tokens);

    // Enhanced parsing with better error recovery
    const parseResult = parseWithEnhancedErrorHandling(lexResult.tokens, input);

    // Combine pre-analysis errors with parse errors
    const allErrors = [...preAnalysisErrors, ...parseResult.errors];

    // Check if parsing was successful
    const isValid =
      allErrors.length === 0 && parseResult.cst && parseResult.cst.name;

    // Prepare visualization lines
    const treeLines = parseResult.cst
      ? cstToSimplifiedIndentedLines(parseResult.cst)
      : [];

    return {
      lexResult: { tokens: lexResult.tokens, errors: [] },
      symbolTable,
      cst: parseResult.cst,
      parseErrors: allErrors,
      treeLines,
      isValid,
      errorType: allErrors.length > 0 ? allErrors[0].type || "syntactic" : null,
    };
  } catch (error) {
    return {
      lexResult: { tokens: [], errors: [] },
      symbolTable: [],
      cst: null,
      parseErrors: [
        {
          message: (error as Error).message,
          line: 1,
          column: 1,
          type: "runtime",
        },
      ],
      treeLines: [],
      isValid: false,
      errorType: "runtime",
    };
  }
}

function preAnalyzeInput(input: string): ParseError[] {
  const errors: ParseError[] = [];
  const chars = input.split("");

  // Check for operators at start or end
  const operators = ["+", "-", "*", "/"];
  const firstNonSpace = input.trim()[0];
  const lastNonSpace = input.trim()[input.trim().length - 1];

  if (operators.includes(firstNonSpace)) {
    const position = input.indexOf(firstNonSpace) + 1;
    errors.push({
      message: `Unexpected operator '${firstNonSpace}' at beginning of expression`,
      line: 1,
      column: position,
      type: "syntactic",
      symbol: firstNonSpace,
    });
  }

  if (operators.includes(lastNonSpace)) {
    const position = input.lastIndexOf(lastNonSpace) + 1;
    errors.push({
      message: `Unexpected operator '${lastNonSpace}' at end of expression`,
      line: 1,
      column: position,
      type: "syntactic",
      symbol: lastNonSpace,
    });
  }

  // Check for consecutive operators
  for (let i = 0; i < chars.length - 1; i++) {
    const current = chars[i];
    const next = chars[i + 1];

    if (operators.includes(current) && operators.includes(next)) {
      errors.push({
        message: `Consecutive operators '${current}${next}' are not allowed`,
        line: 1,
        column: i + 1,
        type: "syntactic",
        symbol: current,
      });
    }
  }

  // Check for unmatched parentheses
  let parenCount = 0;
  const parenStack: { char: string; pos: number }[] = [];

  for (let i = 0; i < chars.length; i++) {
    const char = chars[i];
    if (char === "(") {
      parenCount++;
      parenStack.push({ char, pos: i + 1 });
    } else if (char === ")") {
      parenCount--;
      if (parenCount < 0) {
        errors.push({
          message: `Unmatched closing parenthesis ')'`,
          line: 1,
          column: i + 1,
          type: "syntactic",
          symbol: ")",
        });
        parenCount = 0; // Reset to continue checking
      } else {
        parenStack.pop();
      }
    }
  }

  // Check for unclosed parentheses
  parenStack.forEach((paren) => {
    errors.push({
      message: `Unmatched opening parenthesis '('`,
      line: 1,
      column: paren.pos,
      type: "syntactic",
      symbol: "(",
    });
  });

  // Check for empty parentheses
  const emptyParenPattern = /\(\s*\)/g;
  let match;
  while ((match = emptyParenPattern.exec(input)) !== null) {
    errors.push({
      message: `Empty parentheses '()' are not allowed`,
      line: 1,
      column: match.index + 1,
      type: "syntactic",
      symbol: "()",
    });
  }

  // Check for invalid characters
  const validChars = /^[a-zA-Z0-9+\-*/=()\s.]*$/;
  if (!validChars.test(input)) {
    for (let i = 0; i < chars.length; i++) {
      const char = chars[i];
      if (!/[a-zA-Z0-9+\-*/=()\s.]/.test(char)) {
        errors.push({
          message: `Invalid character '${char}'`,
          line: 1,
          column: i + 1,
          type: "lexical",
          symbol: char,
        });
      }
    }
  }

  return errors;
}

function parseWithEnhancedErrorHandling(
  tokens: IToken[],
  originalInput: string,
) {
  const errors: ParseError[] = [];
  let cst = null;

  try {
    parserInstance.input = tokens;
    cst = parserInstance.statement();

    // Get parser errors with enhanced messages
    const parserErrors = (parserInstance.errors || []).map((e: any) => {
      const errToken: IToken | undefined = e?.token as IToken | undefined;
      const isEOF =
        (errToken as any)?.tokenType?.name === "EOF" ||
        !errToken ||
        (errToken as any)?.image === undefined;
      const lastToken = tokens[tokens.length - 1] as IToken | undefined;
      const line =
        errToken?.startLine ?? lastToken?.endLine ?? lastToken?.startLine ?? 1;
      const computedColumnFromLast =
        (lastToken?.endColumn ??
          (lastToken?.startColumn || 0) +
            ((lastToken?.image?.length || 1) - 1)) + 1;
      let column =
        errToken?.startColumn ?? (isEOF ? computedColumnFromLast : 1);
      if ((!column || column === 1) && lastToken) {
        column = computedColumnFromLast;
      }
      const symbol = errToken?.image ?? (isEOF ? "EOF" : undefined);

      // Generate user-friendly error message
      const message = generateUserFriendlyErrorMessage(
        e,
        errToken,
        originalInput,
      );

      return {
        message,
        line,
        column,
        type: "syntactic" as const,
        symbol,
      };
    });

    errors.push(...parserErrors);
  } catch (parseError) {
    errors.push({
      message: `Parse error: ${(parseError as Error).message}`,
      line: 1,
      column: 1,
      type: "runtime",
      symbol: undefined,
    });
  }

  return { cst, errors };
}

function generateUserFriendlyErrorMessage(
  _error: any,
  token: IToken | undefined,
  originalInput: string,
): string {
  const tokenImage = token?.image;
  const tokenType = token?.tokenType?.name;
  const position = token?.startColumn || 1;
  const char = originalInput[position - 1];

  // Common error patterns with friendly messages
  if (
    tokenImage === "*" ||
    tokenImage === "/" ||
    tokenImage === "+" ||
    tokenImage === "-"
  ) {
    if (position === 1) {
      return `Expression cannot start with operator '${tokenImage}'`;
    }

    const prevChar = originalInput[position - 2];
    if (["+", "-", "*", "/"].includes(prevChar)) {
      return `Consecutive operators '${prevChar}${tokenImage}' are not allowed`;
    }

    if (position === originalInput.trim().length) {
      return `Expression cannot end with operator '${tokenImage}'`;
    }

    return `Unexpected operator '${tokenImage}' at position ${position}`;
  }

  if (tokenImage === "(" || tokenImage === ")") {
    if (tokenImage === ")") {
      return `Unmatched closing parenthesis ')'`;
    } else {
      return `Unmatched opening parenthesis '('`;
    }
  }

  if (tokenType === "EOF" || !tokenImage) {
    const lastChar = originalInput.trim()[originalInput.trim().length - 1];
    if (["+", "-", "*", "/"].includes(lastChar)) {
      return `Expression cannot end with operator '${lastChar}'`;
    }
    return `Unexpected end of expression`;
  }

  if (char && !/[a-zA-Z0-9+\-*/=()\s.]/.test(char)) {
    return `Invalid character '${char}' at position ${position}`;
  }

  // Default fallback message
  return `Syntax error at position ${position}${tokenImage ? `: unexpected '${tokenImage}'` : ""}`;
}

// Enhanced parser class with better error recovery
class EnhancedExpressionParser extends CstParser {
  public assignment!: (idxInOriginal?: number) => any;
  public statement!: (idxInOriginal?: number) => any;
  public expression!: (idxInOriginal?: number) => any;
  public expressionPrime!: (idxInOriginal?: number) => any;
  public term!: (idxInOriginal?: number) => any;
  public termPrime!: (idxInOriginal?: number) => any;
  public factor!: (idxInOriginal?: number) => any;

  constructor() {
    super(allTokens, {
      recoveryEnabled: true,
      maxLookahead: 3,
    });

    const $ = this;

    $.RULE("statement", () => {
      $.OR([
        {
          ALT: () => {
            $.SUBRULE($.assignment);
          },
        },
        {
          ALT: () => {
            $.SUBRULE($.expression);
          },
        },
      ]);
    });

    $.RULE("assignment", () => {
      $.CONSUME(Identifier);
      $.CONSUME(Equals);
      $.SUBRULE($.expression);
    });

    $.RULE("expression", () => {
      $.SUBRULE($.term);
      $.SUBRULE($.expressionPrime);
    });

    $.RULE("expressionPrime", () => {
      $.MANY(() => {
        $.OR([
          {
            ALT: () => {
              $.CONSUME(Plus);
            },
          },
          {
            ALT: () => {
              $.CONSUME(Minus);
            },
          },
        ]);
        $.SUBRULE2($.term);
      });
    });

    $.RULE("term", () => {
      $.SUBRULE($.factor);
      $.SUBRULE($.termPrime);
    });

    $.RULE("termPrime", () => {
      $.MANY(() => {
        $.OR([
          {
            ALT: () => {
              $.CONSUME(Multiply);
            },
          },
          {
            ALT: () => {
              $.CONSUME(Divide);
            },
          },
        ]);
        $.SUBRULE2($.factor);
      });
    });

    $.RULE("factor", () => {
      $.OR([
        {
          ALT: () => {
            $.CONSUME(NumberLiteral);
          },
        },
        {
          ALT: () => {
            $.CONSUME(Identifier);
          },
        },
        {
          ALT: () => {
            $.CONSUME(LParen);
            $.SUBRULE($.expression);
            $.CONSUME(RParen);
          },
        },
      ]);
    });

    this.performSelfAnalysis();
  }
}

const parserInstance = new EnhancedExpressionParser();

// History management removed per request

// Samples removed per request

// -------------------- Main Component --------------------
export default function CompilerPlayground() {
  const [input, setInput] = useState<string>(
    "3 + 4 * 5\n(a + b) * c\nx + y + z",
  );
  const [results, setResults] = useState<AnalysisResult[] | null>(null);
  const [showHistory, setShowHistory] = useState<boolean>(false);
  const [showWelcome, setShowWelcome] = useState<boolean>(true);
  const [processing, setProcessing] = useState<boolean>(false);
  // Removed Grammar feature per request

  const analyze = async () => {
    if (!input.trim()) return;

    setProcessing(true);

    // Simulate processing time for better UX
    setTimeout(() => {
      const multilineResults = processMultilineInput(input);
      setResults(multilineResults);
      // Build a small summary and add to history (store input and stats)
      try {
        const summary: HistorySummary = multilineResults.reduce(
          (acc, r) => ({
            tokens: acc.tokens + r.lexResult.tokens.length,
            symbols: acc.symbols + r.symbolTable.length,
            errors: acc.errors + r.parseErrors.length,
            valid: acc.valid + (r.isValid ? 1 : 0),
          }),
          { tokens: 0, symbols: 0, errors: 0, valid: 0 },
        );

        addToHistory({ input, summary });
      } catch (e) {
        // ignore history errors
      }
      setProcessing(false);
    }, 300);
  };

  // Removed sample loader per request

  // History loading removed

  // clipboard handled in EditorPane

  const downloadReport = () => {
    if (!results) return;
    // Call centralized PDF generator, request single-page compact export
    generatePdf({ results, input, singlePage: true });
  };

  // markers handled in EditorPane

  const getTotalStats = () => {
    if (!results) return { tokens: 0, symbols: 0, errors: 0, valid: 0 };

    return results.reduce(
      (acc, result) => ({
        tokens: acc.tokens + result.lexResult.tokens.length,
        symbols: acc.symbols + result.symbolTable.length,
        errors: acc.errors + result.parseErrors.length,
        valid: acc.valid + (result.isValid ? 1 : 0),
      }),
      { tokens: 0, symbols: 0, errors: 0, valid: 0 },
    );
  };

  const stats = getTotalStats();

  return (
    <div className="min-h-screen bg-primary text-primary">
      {/* History Panel */}
      {showHistory && (
        <HistoryPanel
          onClose={() => setShowHistory(false)}
          onSelectItem={(historyInput) => {
            setInput(historyInput);
            setShowHistory(false);
          }}
        />
      )}

      {/* Header */}
      <div className="border-b border-primary bg-secondary">
        <div className="max-w-7xl mx-auto px-6 py-8">
          <div className="flex items-center justify-between">
            <div>
              <h1 className="text-4xl font-bold text-primary">
                Compiler Playground
              </h1>
              <p className="text-lg mt-2 text-secondary">
                Professional Lexical Analyzer & Parser
              </p>
            </div>
            <div className="flex gap-3">
              <Button
                onClick={() => setShowHistory(true)}
                iconLeft={<ClockIcon className="h-4 w-4" />}
                variant="primary"
                size="md"
              >
                History
              </Button>
            </div>
          </div>
        </div>
      </div>

      <div className="max-w-7xl mx-auto px-4 sm:px-6 py-8">
        <div className="grid grid-cols-1 xl:grid-cols-4 gap-6 lg:gap-8">
          {/* Input Section */}
          <div className="xl:col-span-3 space-y-6">
            <WelcomeSection
              isVisible={showWelcome}
              onDismiss={() => setShowWelcome(false)}
              onSelectExample={(example) => {
                setInput(example);
                setShowWelcome(false);
              }}
            />
            <EditorPane
              input={input}
              setInput={setInput}
              analyze={analyze}
              processing={processing}
              results={results}
              downloadReport={downloadReport}
            />
            {results && <ResultsPanel results={results} />}
          </div>

          {/* Sidebar */}
          <div className="xl:col-span-1">
            <div className="sticky top-6 space-y-6 lg:space-y-8">
              <SidebarStats stats={stats} />

              {/* Grammar UI removed per request */}

              {/* Token Types */}
              <div className="card rounded-xl p-6">
                <h3 className="text-xl font-semibold mb-6 text-primary">
                  Token Types
                </h3>
                <div className="space-y-3 text-sm">
                  <div className="flex justify-between items-center p-2 rounded-lg bg-tertiary hover-bg transition-colors">
                    <span className="font-mono font-medium accent-primary">
                      NumberLiteral
                    </span>
                    <span className="text-xs px-2 py-1 rounded bg-tertiary text-muted">
                      0-9, decimals
                    </span>
                  </div>
                  <div className="flex justify-between items-center p-2 rounded-lg bg-tertiary hover-bg transition-colors">
                    <span className="font-mono font-medium text-secondary">
                      Identifier
                    </span>
                    <span className="text-xs px-2 py-1 rounded bg-tertiary text-muted">
                      a-z, A-Z
                    </span>
                  </div>
                  <div className="flex justify-between items-center p-2 rounded-lg bg-tertiary hover-bg transition-colors">
                    <span className="font-mono font-medium text-secondary">
                      Plus
                    </span>
                    <span className="text-xs px-2 py-1 rounded bg-tertiary text-muted">
                      +
                    </span>
                  </div>
                  <div className="flex justify-between items-center p-2 rounded-lg bg-tertiary hover-bg transition-colors">
                    <span className="font-mono font-medium text-secondary">
                      Minus
                    </span>
                    <span className="text-xs px-2 py-1 rounded bg-tertiary text-muted">
                      -
                    </span>
                  </div>
                  <div className="flex justify-between items-center p-2 rounded-lg bg-tertiary hover-bg transition-colors">
                    <span className="font-mono font-medium text-secondary">
                      Multiply
                    </span>
                    <span className="text-xs px-2 py-1 rounded bg-tertiary text-muted">
                      *
                    </span>
                  </div>
                  <div className="flex justify-between items-center p-2 rounded-lg bg-tertiary hover-bg transition-colors">
                    <span className="font-mono font-medium text-secondary">
                      Divide
                    </span>
                    <span className="text-xs px-2 py-1 rounded bg-tertiary text-muted">
                      /
                    </span>
                  </div>
                  <div className="flex justify-between items-center p-2 rounded-lg bg-tertiary hover-bg transition-colors">
                    <span className="font-mono font-medium text-secondary">
                      Equals
                    </span>
                    <span className="text-xs px-2 py-1 rounded bg-tertiary text-muted">
                      =
                    </span>
                  </div>
                  <div className="flex justify-between items-center p-2 rounded-lg bg-tertiary hover-bg transition-colors">
                    <span className="font-mono font-medium accent-error">
                      Parentheses
                    </span>
                    <span className="text-xs px-2 py-1 rounded bg-tertiary text-muted">
                      ( )
                    </span>
                  </div>
                </div>
              </div>
            </div>
          </div>
        </div>
      </div>
      <Footer onOpenHistory={() => setShowHistory(true)} />
    </div>
  );
}<|MERGE_RESOLUTION|>--- conflicted
+++ resolved
@@ -1,4 +1,3 @@
-<<<<<<< HEAD
 import { useState } from "react";
 import EditorPane from "./components/EditorPanel";
 import ResultsPanel from "./components/ResultsPanel";
@@ -11,20 +10,8 @@
 import { generatePdf } from "./components/PdfExporter";
 import { createToken, Lexer, CstParser, type IToken } from "chevrotain";
 import { cstToSimplifiedIndentedLines } from "./utils/mermaidTree";
-=======
-import { useState } from 'react';
-import EditorPane from './components/EditorPanel';
-import ResultsPanel from './components/ResultsPanel';
-import SidebarStats from './components/SidebarStats';
-import HistoryPanel from './components/HistoryPanel';
-import WelcomeSection from './components/WelcomeSection';
-import Button from './components/Button';
 import Footer from './components/Footer';
-import { ClockIcon} from '@heroicons/react/24/solid';
-import { addToHistory, type HistorySummary } from './utils/history';
-import { generatePdf } from './components/PdfExporter';
-import { createToken, Lexer, CstParser, type IToken } from 'chevrotain';
->>>>>>> ed95a0da
+
 
 
 // -------------------- Define Tokens --------------------
